--- conflicted
+++ resolved
@@ -304,11 +304,7 @@
         k=0.1,
         delta_k=args.delk,
         node_class=nc,
-<<<<<<< HEAD
-        friction_optimal_gi=True,
-=======
         friction_optimal_gi=fog,
->>>>>>> e3391da0
         do_parallel=do_parallel,
         node_freezing=True,
     )
@@ -319,11 +315,6 @@
         tol=tol * BOHR_TO_ANGSTROMS,
         barrier_thre=0.1,  # kcalmol,
         climb=bool(args.climb),
-<<<<<<< HEAD
-
-        skip_identical_graphs=bool(args.sig),
-=======
->>>>>>> e3391da0
         rms_grad_thre=tol * BOHR_TO_ANGSTROMS,
         max_rms_grad_thre=tol * BOHR_TO_ANGSTROMS * 2.5,
         ts_grad_thre=tol * BOHR_TO_ANGSTROMS * 2.5,
@@ -358,11 +349,7 @@
         )
 
         history = m.find_mep_multistep(chain)
-<<<<<<< HEAD
-        out_chain = history.output_chian
-=======
         out_chain = history.output_chain
->>>>>>> e3391da0
 
         leaves_nebs = [obj for obj in history.get_optimization_history() if obj]
         tot_grad_calls = sum([obj.grad_calls_made for obj in leaves_nebs])
