from dataclasses import dataclass
from neb_dynamics.NEB import NEB
from pathlib import Path
import numpy as np
import networkx as nx
import matplotlib.pyplot as plt

@dataclass
class TreeNode:
    data: NEB
    children: list

    @classmethod
    def from_node_list(cls, recursive_list):
        fixed_list = [val for val in recursive_list if val is not None]
        if len(fixed_list) == 1:
            if isinstance(fixed_list[0], NEB):
                return cls(data=fixed_list[0], children=[])
            elif isinstance(fixed_list[0], list):
                list_of_nodes = [
                    cls.from_node_list(recursive_list=l) for l in fixed_list[0]
                ]
                return cls(data=list_of_nodes[0], children=list_of_nodes[1:])
        else:
            children = [cls.from_node_list(recursive_list=l) for l in fixed_list[1:]]

            return cls(data=fixed_list[0], children=children)

    @property
<<<<<<< HEAD
    def depth_first_ordered_nodes(self) -> list:
        if self.is_leaf:
            return [self]
        else:
            nodes = [self]
            for child in self.children:
                out_nodes = child.depth_first_ordered_nodes
                nodes.extend(out_nodes)
        return nodes
        
    @property
    def ordered_leaves(self):
        leaves = []
        for node in self.depth_first_ordered_nodes:
            if node.is_leaf: 
                leaves.append(node)
        return leaves
    
=======
    def n_children(self):
        return len(self.children)

    def depth_first_ordered_nodes(self, nodes=[]) -> list:
        if self.is_leaf:
            new_nodes = nodes
            new_nodes.extend(self)
            return new_nodes
        else:
            new_nodes = nodes
            new_nodes.extend(self)
            for child in self.children:
                out_nodes = child.depth_first_ordered_nodes(nodes=new_nodes)
                new_nodes.extend()
                
        return new_nodes

        # nodes = []
        # for d in range(0, self.max_depth(node=self) + 1):
        #     n = self.get_nodes_at_depth(d)
        #     nodes.extend(n)

        # return nodes

>>>>>>> fc3aaddc
    @classmethod
    def max_depth(cls, node, depth=0):
        if node.is_leaf:
            return depth
        else:
            max_depths = []
            for child in node.children:
                max_depths.append(cls.max_depth(child, depth+1))

            return max(max_depths)

    @property
    def total_nodes(self):
        return len(self.depth_first_ordered_nodes())

    def get_nodes_at_depth(self, depth):
        curr_depth = 0
        nodes_to_iter_through = [self]
        while curr_depth < depth:
            new_nodes_to_iter_through = []
            for node in nodes_to_iter_through:
                new_nodes_to_iter_through.extend(node.children)
            curr_depth += 1
            nodes_to_iter_through = new_nodes_to_iter_through

        return nodes_to_iter_through        

    def write_to_disk(self, folder_name: Path):
        
        np.savetxt(fname=folder_name / "adj_matrix.txt", X=self.adj_matrix)
        
        if not folder_name.exists():
            folder_name.mkdir()

<<<<<<< HEAD
        for i, node in enumerate(self.depth_first_ordered_nodes()): # gotta change this
=======
        for node in self.depth_first_ordered_nodes():
            i = node.index
>>>>>>> fc3aaddc
            node.data.write_to_disk(
                fp=folder_name / f"node_{i}.xyz", write_history=True
            )

        


    def draw(self):
        foo = self.adj_matrix - np.identity(len(self.adj_matrix))
        g = nx.from_numpy_matrix(foo)
        nx.draw_networkx(g)



    def _update_adj_matrix(self, ind, matrix, node, free_inds):
            matrix_copy = matrix.copy()
            
            if node.is_leaf:
                node.index = ind
                return matrix_copy
            else:
                for i, child in enumerate(node.children,start=1):
                    child_ind = free_inds[0]
                    child.index = child_ind
                    free_inds.pop(0)
                    matrix_copy[ind, child_ind] = 1
                    
                    matrix_copy = self._update_adj_matrix(ind=ind+i, matrix=matrix_copy, node=child, free_inds=free_inds)

            return matrix_copy
        
    @property
    def adj_matrix(self):
        mat = np.identity(self.total_nodes)
        self.index = 0
        free_inds = list(range(1,self.total_nodes))
        mat = self._update_adj_matrix(ind=0, matrix=mat, node=self, free_inds=free_inds)
        
        return mat

    @classmethod
    def read_from_disk(cls, folder_name):
        adj_mat = np.loadtxt(folder_name / "adj_matrix.txt")

        nodes = list(folder_name.glob("node*.xyz"))
        n_nodes = len(nodes)
        neb_nodes = [NEB.read_from_disk(nodes[i]) for i in range(n_nodes)]
        root = TreeNode._get_node_helper(
            ind_parent=0, matrix=adj_mat, list_of_nodes=neb_nodes
        )

        return root


    @classmethod
    def _get_node_helper(cls, ind_parent, matrix, list_of_nodes):
        node = list_of_nodes[ind_parent]
        row = matrix[ind_parent, ind_parent:]
        ind_nonzero_nodes = row.nonzero()[0] + ind_parent
        ind_children = ind_nonzero_nodes[1:]
        if len(ind_children):
            children = [
                TreeNode._get_node_helper(
                    ind_parent=j, matrix=matrix, list_of_nodes=list_of_nodes
                )
                for j in ind_children
            ]
            return TreeNode(data=node, children=children)
        else:
            return TreeNode(data=node, children=[])


    @property
    def is_leaf(self):
        return len(self.children) == 0

    def get_optimization_history(self, node=None):
        if node:
            opt_history = [node.data]
            for child in node.children:
                if child.is_leaf:
                    opt_history.extend([child.data])
                else:
                    child_opt_history = self.get_optimization_history(child)
                    opt_history.extend(child_opt_history)
            return opt_history
        else:
            return self.get_optimization_history(node=self)<|MERGE_RESOLUTION|>--- conflicted
+++ resolved
@@ -27,7 +27,10 @@
             return cls(data=fixed_list[0], children=children)
 
     @property
-<<<<<<< HEAD
+    def n_children(self):
+        return len(self.children)
+
+    @property
     def depth_first_ordered_nodes(self) -> list:
         if self.is_leaf:
             return [self]
@@ -46,32 +49,6 @@
                 leaves.append(node)
         return leaves
     
-=======
-    def n_children(self):
-        return len(self.children)
-
-    def depth_first_ordered_nodes(self, nodes=[]) -> list:
-        if self.is_leaf:
-            new_nodes = nodes
-            new_nodes.extend(self)
-            return new_nodes
-        else:
-            new_nodes = nodes
-            new_nodes.extend(self)
-            for child in self.children:
-                out_nodes = child.depth_first_ordered_nodes(nodes=new_nodes)
-                new_nodes.extend()
-                
-        return new_nodes
-
-        # nodes = []
-        # for d in range(0, self.max_depth(node=self) + 1):
-        #     n = self.get_nodes_at_depth(d)
-        #     nodes.extend(n)
-
-        # return nodes
-
->>>>>>> fc3aaddc
     @classmethod
     def max_depth(cls, node, depth=0):
         if node.is_leaf:
@@ -106,12 +83,8 @@
         if not folder_name.exists():
             folder_name.mkdir()
 
-<<<<<<< HEAD
-        for i, node in enumerate(self.depth_first_ordered_nodes()): # gotta change this
-=======
         for node in self.depth_first_ordered_nodes():
             i = node.index
->>>>>>> fc3aaddc
             node.data.write_to_disk(
                 fp=folder_name / f"node_{i}.xyz", write_history=True
             )
